--- conflicted
+++ resolved
@@ -8,18 +8,15 @@
 from .log import setupLogging
 from .server.application import startServerGuiApplication
 from .server.core import startServer
-<<<<<<< HEAD
 from bokeh.server.server import Server as BokehServer
 from .dashboard.dashboard import DashboardClass
 from .dashboard.logger import ParameterLogger
 from typing import Dict
 
 
-=======
 from .client import Client
 from .gui import widgetDialog
 from .gui.instruments import ParameterManagerGui
->>>>>>> 0cd0cec8
 
 setupLogging(addStreamHandler=True,
              logFile=os.path.abspath('instrumentserver.log'))
@@ -52,7 +49,28 @@
     else:
         server(args.port, args.allow_user_shutdown)
 
-<<<<<<< HEAD
+
+def parameterManagerScript() -> None:
+    parser = argparse.ArgumentParser(description='Starting a parameter manager instrument GUI')
+    parser.add_argument("--name", default="parameter_manager")
+    parser.add_argument("--port", default=5555)
+    args = parser.parse_args()
+
+    app = QtWidgets.QApplication([])
+
+    # open a client to a server using default address (localhost) and port.
+    cli = Client(port=args.port)
+
+    if args.name in cli.list_instruments():
+        pm = cli.get_instrument(args.name)
+    else:
+        pm = cli.create_instrument(
+            'instrumentserver.params.ParameterManager', args.name)
+        pm.fromFile()
+
+    _ = widgetDialog(ParameterManagerGui(pm))
+    app.exec_()
+
 
 def bokehDashboard(config_dict: Dict = None) -> None:
     # Check if the dashboard is being open by itself or with the logger
@@ -124,25 +142,3 @@
     thread.start()
 
     bokehDashboard(foo.config)
-=======
-def parameterManagerScript() -> None:
-    parser = argparse.ArgumentParser(description='Starting a parameter manager instrument GUI')
-    parser.add_argument("--name", default="parameter_manager")
-    parser.add_argument("--port", default=5555)
-    args = parser.parse_args()
-
-    app = QtWidgets.QApplication([])
-
-    # open a client to a server using default address (localhost) and port.
-    cli = Client(port=args.port)
-
-    if args.name in cli.list_instruments():
-        pm = cli.get_instrument(args.name)
-    else:
-        pm = cli.create_instrument(
-            'instrumentserver.params.ParameterManager', args.name)
-        pm.fromFile()
-
-    _ = widgetDialog(ParameterManagerGui(pm))
-    app.exec_()
->>>>>>> 0cd0cec8
