import os
from typing import Any, Dict, Union, List
from enum import Enum, unique, auto
import logging

import json
from qcodes import Instrument, Parameter
from qcodes.instrument.base import InstrumentBase
from qcodes.utils import validators

from . import serialize
from .server.core import ParameterBluePrint, bluePrintFromParameter


logger = logging.getLogger(__name__)


@unique
class ParameterTypes(Enum):
    any = auto()
    numeric = auto()
    integer = auto()
    string = auto()
    bool = auto()
    complex = auto()


parameterTypes = {
    ParameterTypes.any:
        {'name': 'Any',
         'validatorType': validators.Anything},
    ParameterTypes.numeric:
        {'name': 'Numeric',
         'validatorType': validators.Numbers},
    ParameterTypes.integer:
        {'name': 'Integer',
         'validatorType': validators.Ints},
    ParameterTypes.string:
        {'name': 'String',
         'validatorType': validators.Strings},
    ParameterTypes.bool:
        {'name': 'Boolean',
         'validatorType': validators.Bool},
    ParameterTypes.complex:
        {'name': 'Complex',
         'validatorType': validators.ComplexNumbers},
}


def paramTypeFromVals(vals: validators.Validator) -> Union[ParameterTypes, None]:
    if vals is None:
        vals = validators.Anything()

    for k, v in parameterTypes.items():
        if isinstance(vals, v['validatorType']):
            return k

    return None


def paramTypeFromName(name: str) -> Union[ParameterTypes, None]:
    for k, v in parameterTypes.items():
        if name == v['name']:
            return k
    return None


class ParameterManager(InstrumentBase):
    """
    A virtual instrument that acts as a manager for a collection of
    arbitrary parameters and groups of parameters.

    Allows extra-easy on-the-fly addition/removal of new parameters.
    """

    # TODO: method to instantiate entirely from paramDict

    def __init__(self, name):
        super().__init__(name)

        #: default location and name of the parameters save file.
        self._paramValuesFile = os.path.join(os.getcwd(), f'parameter_manager-{self.name}.json')

    @staticmethod
    def createFromParamDict(paramDict: Dict[str, Any], name: str) -> "ParameterManager":
        """Create a new ParameterManager instance from a paramDict.

        :param paramDict: The paramDict object.
        :param name: Name of the instrument in the paramDict (each entry in the
            paramDict starts with <instrumentName>.[...]).
        :returns: New ParameterManager instance.
        """
        raise NotImplementedError

    @classmethod
    def _to_tree(cls, pm: 'ParameterManager') -> Dict:
        ret = {}
        for smn, sm in pm.submodules.items():
            ret[smn] = cls._to_tree(sm)
        for pn, p in pm.parameters.items():
            ret[pn] = p
        return ret

    def to_tree(self):
        return ParameterManager._to_tree(self)

    def _get_param(self, param_name: str) -> Parameter:
        parent = self._get_parent(param_name)
        try:
            param = parent.parameters[param_name.split('.')[-1]]
            return param
        except KeyError:
            raise ValueError(f"Parameter '{param_name}' does not exist")

    def _get_parent(self, param_name: str, create_parent: bool = False) \
            -> 'ParameterManager':

        split_names = param_name.split('.')
        parent = self
        full_name = self.name

        for i, n in enumerate(split_names[:-1]):
            full_name += f'.{n}'
            if n in parent.parameters:
                raise ValueError(f"{n} is a parameter, and cannot have child parameters.")
            if n not in parent.submodules:
                if create_parent:
                    parent.add_submodule(n, ParameterManager(n))
                else:
                    raise ValueError(f'{n} does not exist.')
            parent = parent.submodules[n]
        return parent

    def has_param(self, param_name: str):
        try:
            param = self._get_param(param_name)
            return True
        except ValueError:
            return False

    def add_parameter(self, name: str, **kw: Any) -> None:
        """Add a parameter.

        :param name: Name of the parameter.
            If the name contains `.`s, then an element before a dot is interpreted
            as a submodule. Multiple dots represent nested submodules. I.e., when
            we supply ``foo.bar.foo2`` we have a top-level submodule ``foo``,
            containing a submodule ``bar``, containing the parameter ``foo2``.
            Submodules are generated on demand.
        :param kw: Any keyword arguments will be passed on to
            qcodes.Instrument.add_parameter, except:
            - ``set_cmd`` is always set to ``None``
            - ``parameter_class`` is ``qcodes.Parameter``
            - ``vals`` defaults to ``qcodes.utils.validators.Anything()``.
        :return: None.
        """
        kw['parameter_class'] = Parameter
        if 'vals' not in kw:
            kw['vals'] = validators.Anything()
        kw['set_cmd'] = None

        parent = self._get_parent(name, create_parent=True)
        if parent is self:
            super().add_parameter(name.split('.')[-1], **kw)
        else:
            parent.add_parameter(name.split('.')[-1], **kw)

    def remove_parameter(self, param_name: str, cleanup: bool = True):
        parent = self._get_parent(param_name)
        pname = param_name.split('.')[-1]
        del parent.parameters[pname]
        if cleanup:
            self.remove_empty_submodules()

    def get(self, param_name: str) -> Any:
        param = self._get_param(param_name)
        return param.get()

    def set(self, param_name: str, value: Any) -> Any:
        param = self._get_param(param_name)
        param.set(value)

    def remove_empty_submodules(self):
        """Delete all empty submodules in the instrument."""

        def is_empty(parent):
            if len(parent.submodules) == 0 and len(parent.parameters) == 0:
                return True
            else:
                return False

        def purge(parent):
            mark_for_deletion = []
            for n, s in parent.submodules.items():
                purge(s)
                if is_empty(s):
                    mark_for_deletion.append(n)
            for n in mark_for_deletion:
                del parent.submodules[n]

        purge(self)

    def parameter(self, name: str) -> "Parameter":
        """Get a parameter object from the manager.

        :param name: the full name
        :returns: the parameter
        """
        return self._get_param(name)

    def list(self) -> List[str]:
        """Return a list of all parameters."""
        tree = self.to_tree()

        def tolist(x):
            ret_ = []
            for k, v in x.items():
                if isinstance(v, Parameter):
                    ret_.append(f"{k}")
                else:
                    ret_ += [f"{k}.{e}" for e in tolist(v)]
            return ret_

        return tolist(tree)

    def fromFile(self, filePath: str = None, deleteMissing: bool = True):
        """Load parameters from a parameter json file
        (see :mod:`.serialize`).

        :param filePath: Path to the json file. If ``None`` it looks in the instrument current location
                         directory for a file called "parametermanager_parameters.json".
        :param deleteMissing: If ``True``, delete parameters currently in the
            ParameterManager that are not listed in the file.
        """
        if filePath is None:
            filePath = self._paramValuesFile

        if os.path.exists(filePath):
            with open(filePath, 'r') as f:
                pd = json.load(f)
            self.fromParamDict(pd)
        else:
            logger.warning("parameter file not found, cannot load.")

    def fromParamDict(self, paramDict: Dict[str, Any],
                      deleteMissing: bool = True):
        """Load parameters from a parameter dictionary (see :mod:`.serialize`).

        :param paramDict: Parameter dictionary.
        :param deleteMissing: If ``True``, delete parameters currently in the
            ParameterManager that are not listed in the file.
        """
        serialize.validateParamDict(paramDict)
        if serialize.isSimpleFormat(paramDict):
            simple = True
        else:
            simple = False

        currentParams = self.list()
        fileParams = ['.'.join(k.split('.')[1:]) for k in paramDict.keys()
                      if k.split('.')[0] == self.name]

        for pn in fileParams:
            if simple:
                val = paramDict[f"{self.name}.{pn}"]
                unit = ''
            else:
                val = paramDict[f"{self.name}.{pn}"]['value']
                unit = paramDict[f"{self.name}.{pn}"].get('unit', '')

            if self.has_param(pn):
                self.parameter(pn)(val)
                if unit is not None:
                    self.parameter(pn).unit = unit

            else:
                self.add_parameter(pn, initial_value=val, unit=unit)

        for pn in currentParams:
            if pn not in fileParams and deleteMissing:
                self.remove_parameter(pn)

    def toFile(self, filePath: str = None):

        """Save parameters from the instrument into a json file.

<<<<<<< HEAD
        :param filePath: Path to the json file.
                         If ``None`` it looks in the instrument current location
                         directory for a file called "parametermanager_parameters.json".
=======
        :param filePath: path to the json file.
            If ``None`` it looks in the instrument current working
            directory for a file called "parameter_manager-<name_of_this_instrument>.json"
>>>>>>> 16d4b776
        """

        if filePath is None:
            filePath = self._paramValuesFile

        folder, file = os.path.split(filePath)
        params = serialize.toParamDict([self], simpleFormat=False, includeMeta=['unit'])
        if not os.path.exists(folder):
            os.makedirs(folder)
        with open(filePath, 'w') as f:
            json.dump(params, f, indent=2, sort_keys=True)

<|MERGE_RESOLUTION|>--- conflicted
+++ resolved
@@ -284,15 +284,9 @@
 
         """Save parameters from the instrument into a json file.
 
-<<<<<<< HEAD
         :param filePath: Path to the json file.
-                         If ``None`` it looks in the instrument current location
-                         directory for a file called "parametermanager_parameters.json".
-=======
-        :param filePath: path to the json file.
             If ``None`` it looks in the instrument current working
-            directory for a file called "parameter_manager-<name_of_this_instrument>.json"
->>>>>>> 16d4b776
+            directory for a file called "parameter_manager-<name_of_this_instrument>.json".
         """
 
         if filePath is None:
