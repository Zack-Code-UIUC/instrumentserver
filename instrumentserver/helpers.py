--- conflicted
+++ resolved
@@ -7,7 +7,6 @@
 from .serialize import toParamDict
 
 
-<<<<<<< HEAD
 def stringToArgsAndKwargs(value: str) -> Tuple[List[Any], Dict[str, Any]]:
     """create argument list and kwarg dict from a string.
 
@@ -44,7 +43,8 @@
                 raise ValueError(f"Cannot evaluate '{elt}', {type(e)} raised.")
 
     return args, kwargs
-=======
+
+
 def typeClassPath(t) -> str:
     return f"{t.__module__}.{t.__qualname__}"
 
@@ -66,7 +66,6 @@
         obj = getattr(obj, m)
     return obj
 
->>>>>>> c24263b6
 
 def getInstrumentParameters(ins: Instrument) -> Dict[str, Dict[str, str]]:
     """return the parameters of an instrument.
